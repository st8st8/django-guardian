import os
from setuptools import setup
from extras import RunFlakesCommand


<<<<<<< HEAD
version = '1.5.0'
=======
version = '2.2.0'
>>>>>>> dba092f5

readme_file = os.path.join(os.path.dirname(__file__), 'README.rst')
with open(readme_file) as f:
    long_description = f.read()

setup(
    name='django-guardian',
    version=version,
    python_requires='>=3.5',
    url='http://github.com/django-guardian/django-guardian',
    author='Lukasz Balcerzak',
    author_email='lukaszbalcerzak@gmail.com',
    download_url='https://github.com/django-guardian/django-guardian/tags',
    description="Implementation of per object permissions for Django.",
    long_description=long_description,
    zip_safe=False,
    packages=[
        'guardian', 'guardian.conf', 'guardian.management',
        'guardian.migrations', 'guardian.templatetags', 'guardian.testapp',
        'guardian.management.commands', 'guardian.testapp.migrations',
        'guardian.testapp.tests'
    ],
    include_package_data=True,
    license='BSD',
    install_requires=["Django>=2.1"],
    tests_require=['mock', 'django-environ', 'pytest', 'pytest-django'],
    classifiers=['Development Status :: 5 - Production/Stable',
                 'Environment :: Web Environment',
                 'Framework :: Django',
                 'Framework :: Django :: 2.1',
                 'Framework :: Django :: 2.2',
                 'Framework :: Django :: 3.0',
                 'Intended Audience :: Developers',
                 'License :: OSI Approved :: BSD License',
                 'Operating System :: OS Independent',
                 'Programming Language :: Python',
                 'Topic :: Security',
                 'Programming Language :: Python :: 3.5',
                 'Programming Language :: Python :: 3.6',
                 'Programming Language :: Python :: 3.7',
                 'Programming Language :: Python :: 3.8',
                 'Programming Language :: Python :: 3 :: Only',
                 ],
    test_suite='tests.main',
    cmdclass={'flakes': RunFlakesCommand},
)<|MERGE_RESOLUTION|>--- conflicted
+++ resolved
@@ -3,11 +3,7 @@
 from extras import RunFlakesCommand
 
 
-<<<<<<< HEAD
-version = '1.5.0'
-=======
 version = '2.2.0'
->>>>>>> dba092f5
 
 readme_file = os.path.join(os.path.dirname(__file__), 'README.rst')
 with open(readme_file) as f:
