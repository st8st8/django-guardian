--- conflicted
+++ resolved
@@ -1,9 +1,5 @@
 [bumpversion]
-<<<<<<< HEAD
-current_version = 1.5.0
-=======
 current_version = 2.2.0
->>>>>>> dba092f5
 
 [build_sphinx]
 source-dir = docs/
@@ -14,7 +10,7 @@
 upload-dir = docs/build/html
 
 [bdist_rpm]
-requires = Django >= 2.1
+requires = Django >= 2.2
 
 [aliases]
 test = pytest
