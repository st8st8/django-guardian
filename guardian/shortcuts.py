--- conflicted
+++ resolved
@@ -3,28 +3,14 @@
 """
 import warnings
 from collections import defaultdict
-from datetime import datetime
 from itertools import groupby
 
 from django.apps import apps
 from django.contrib.auth import get_user_model
 from django.contrib.auth.models import Group, Permission
 from django.contrib.contenttypes.models import ContentType
-from django.core.cache import cache
 from django.db.models import Count, Q, QuerySet
 from django.shortcuts import _get_queryset
-<<<<<<< HEAD
-from django.utils.timezone import utc
-
-from guardian.compat import basestring
-from guardian.core import ObjectPermissionChecker
-from guardian.ctypes import get_content_type
-from guardian.exceptions import MixedContentTypeError, WrongAppError, MultipleIdentityAndObjectError
-from guardian.models import GroupObjectPermission
-from guardian.utils import get_anonymous_user, get_group_obj_perms_model, get_identity, get_user_obj_perms_model, \
-    get_organization_obj_perms_model
-from organizations import models as organization_models
-=======
 from django.db.models.functions import Cast
 from django.db.models import (
     IntegerField,
@@ -38,13 +24,14 @@
 from guardian.core import ObjectPermissionChecker
 from guardian.ctypes import get_content_type
 from guardian.exceptions import MixedContentTypeError, WrongAppError, MultipleIdentityAndObjectError
+from guardian.models import GroupObjectPermission
 from guardian.utils import get_anonymous_user, get_group_obj_perms_model, get_identity, get_user_obj_perms_model
+OrganizationObjectPermission = get_group_obj_perms_model()
 GroupObjectPermission = get_group_obj_perms_model()
 UserObjectPermission = get_user_obj_perms_model()
->>>>>>> dba092f5
-
-
-def assign_perm(perm, user_or_group, obj=None, renewal_period=None, subscribe_to_emails=True):
+
+
+def assign_perm(perm, user_or_group, obj=None):
     """
     Assigns permission to user/group and object pair.
 
@@ -145,15 +132,11 @@
 
     if user:
         model = get_user_obj_perms_model(obj)
-        return model.objects.assign_perm(perm, user, obj, renewal_period, subscribe_to_emails)
+        return model.objects.assign_perm(perm, user, obj)
 
     if group:
         model = get_group_obj_perms_model(obj)
-        return model.objects.assign_perm(perm, group, obj, renewal_period, subscribe_to_emails)
-
-    if organization:
-        model = get_organization_obj_perms_model(obj)
-        return model.objects.assign_perm(perm, organization, obj, renewal_period, subscribe_to_emails)
+        return model.objects.assign_perm(perm, group, obj)
 
 
 def assign(perm, user_or_group, obj=None):
@@ -438,44 +421,8 @@
         # the case
         user_model = get_user_obj_perms_model(obj)
         related_name = user_model.user.field.related_query_name()
-<<<<<<< HEAD
         ret = get_user_model().objects.filter(qset).distinct()
         return ret
-=======
-        if user_model.objects.is_generic():
-            user_filters = {
-                '%s__content_type' % related_name: ctype,
-                '%s__object_pk' % related_name: obj.pk,
-            }
-        else:
-            user_filters = {'%s__content_object' % related_name: obj}
-        qset = Q(**user_filters)
-        if only_with_perms_in is not None:
-            permission_ids = Permission.objects.filter(content_type=ctype, codename__in=only_with_perms_in).values_list('id', flat=True)
-            qset &= Q(**{
-                '%s__permission_id__in' % related_name: permission_ids,
-                })
-        if with_group_users:
-            group_model = get_group_obj_perms_model(obj)
-            if group_model.objects.is_generic():
-                group_obj_perm_filters = {
-                    'content_type': ctype,
-                    'object_pk': obj.pk,
-                }
-            else:
-                group_obj_perm_filters = {
-                    'content_object': obj,
-                }
-            if only_with_perms_in is not None:
-                group_obj_perm_filters.update({
-                    'permission_id__in': permission_ids,
-                    })
-            group_ids = set(group_model.objects.filter(**group_obj_perm_filters).values_list('group_id', flat=True).distinct())
-            qset = qset | Q(groups__in=group_ids)
-        if with_superusers:
-            qset = qset | Q(is_superuser=True)
-        return get_user_model().objects.filter(qset).distinct()
->>>>>>> dba092f5
     else:
         # TODO: Do not hit db for each user!
         users = {}
@@ -851,9 +798,14 @@
         values = values.values_list(field_pk, flat=True)
         q |= Q(pk__in=values)
 
-        values = organizations_obj_perms_queryset.values_list(organization_fields[0], flat=True)
-        if organization_model.objects.is_generic():
-            values = list(values)
+        field_pk = organization_fields[0]
+        values = organizations_obj_perms_queryset
+        if is_cast_integer:
+            values = values.annotate(
+                obj_pk=Cast(field_pk, BigIntegerField())
+            )
+            field_pk = 'obj_pk'
+        values = values.values_list(field_pk, flat=True)
         q |= Q(pk__in=values)
 
     return queryset.filter(q)
@@ -999,10 +951,18 @@
         objects = queryset.filter(pk__in=pk_list)
         return objects
 
-<<<<<<< HEAD
-    values = groups_obj_perms_queryset.values_list(fields[0], flat=True)
-    if group_model.objects.is_generic():
-        values = list(values)
+    is_cast_integer = _is_cast_integer_pk(queryset)
+
+    field_pk = fields[0]
+    values = groups_obj_perms_queryset
+
+    if is_cast_integer:
+        values = values.annotate(
+            obj_pk=Cast(field_pk, BigIntegerField())
+        )
+        field_pk = 'obj_pk'
+
+    values = values.values_list(field_pk, flat=True)
     return queryset.filter(pk__in=values)
 
 
@@ -1118,7 +1078,7 @@
         data = sorted(data, key=keyfunc)
         pk_list = []
         for pk, organization in groupby(data, keyfunc):
-            obj_codenames = set((e[1] for e in organization))
+            obj_codenames = {(e[1] for e in organization)}
             if any_perm or codenames.issubset(obj_codenames):
                 pk_list.append(pk)
         objects = queryset.filter(pk__in=pk_list)
@@ -1128,20 +1088,6 @@
     if organization_model.objects.is_generic():
         values = list(values)
     return queryset.filter(pk__in=values)
-=======
-    is_cast_integer = _is_cast_integer_pk(queryset)
-
-    field_pk = fields[0]
-    values = groups_obj_perms_queryset
-
-    if is_cast_integer:
-        values = values.annotate(
-            obj_pk=Cast(field_pk, BigIntegerField())
-        )
-        field_pk = 'obj_pk'
-
-    values = values.values_list(field_pk, flat=True)
-    return queryset.filter(pk__in=values)
 
 
 def _is_cast_integer_pk(queryset):
@@ -1153,5 +1099,4 @@
     return isinstance(pk, (
         IntegerField, AutoField, BigIntegerField,
         PositiveIntegerField, PositiveSmallIntegerField,
-        SmallIntegerField))
->>>>>>> dba092f5
+        SmallIntegerField))