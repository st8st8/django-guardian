--- conflicted
+++ resolved
@@ -1,17 +1,6 @@
-<<<<<<< HEAD
-#!/usr/bin/python
-# -*- coding: utf-8 -*-
-
-from __future__ import unicode_literals
-from django import forms
-from django.utils.translation import ugettext as _
-from guardian.shortcuts import assign_perm, get_group_perms, get_perms_for_model, get_user_perms, remove_perm, \
-    get_organization_perms
-=======
 from django import forms
 from django.utils.translation import gettext as _
 from guardian.shortcuts import assign_perm, get_group_perms, get_perms_for_model, get_user_perms, remove_perm
->>>>>>> dba092f5
 
 
 class BaseObjectPermissionsForm(forms.Form):
@@ -199,52 +188,4 @@
             remove_perm(perm, self.group, self.obj)
 
         for perm in perms - init_perms:
-            assign_perm(perm, self.group, self.obj)
-
-
-class OrganizationObjectPermissionsForm(BaseObjectPermissionsForm):
-    """
-    Object level permissions management form for usage with ``Group`` instances.
-
-    Example usage::
-
-        from django.shortcuts import get_object_or_404
-        from myapp.models import Post
-        from guardian.forms import GroupObjectPermissionsForm
-        from guardian.models import Group
-
-        def my_view(request, post_slug, group_id):
-            group = get_object_or_404(Group, id=group_id)
-            post = get_object_or_404(Post, slug=post_slug)
-            form = GroupObjectPermissionsForm(group, post, request.POST or None)
-            if request.method == 'POST' and form.is_valid():
-                form.save_obj_perms()
-            ...
-
-    """
-
-    def __init__(self, organization, *args, **kwargs):
-        self.organization = organization
-        super(OrganizationObjectPermissionsForm, self).__init__(*args, **kwargs)
-
-    def get_obj_perms_field_initial(self):
-        perms = get_organization_perms(self.group, self.obj)
-        return perms
-
-    def save_obj_perms(self):
-        """
-        Saves selected object permissions by creating new ones and removing
-        those which were not selected but already exists.
-
-        Should be called *after* form is validated.
-        """
-        perms = set(self.cleaned_data[self.get_obj_perms_field_name()])
-        model_perms = set([c[0] for c in self.get_obj_perms_field_choices()])
-        init_perms = set(self.get_obj_perms_field_initial())
-
-        to_remove = (model_perms - perms) & init_perms
-        for perm in to_remove:
-            remove_perm(perm, self.organization, self.obj)
-
-        for perm in perms - init_perms:
-            assign_perm(perm, self.organization, self.obj)+            assign_perm(perm, self.group, self.obj)