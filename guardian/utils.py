--- conflicted
+++ resolved
@@ -1,6 +1,3 @@
-#!/usr/bin/python
-# -*- coding: utf-8 -*-
-
 """
 django-guardian helper functions.
 
@@ -19,17 +16,11 @@
 from django.contrib.contenttypes.models import ContentType
 from django.core.exceptions import PermissionDenied
 from django.db.models import Model
-<<<<<<< HEAD
-from django.http import HttpResponseForbidden, HttpResponseRedirect
-from django.shortcuts import render
+from django.http import HttpResponseForbidden,HttpResponseRedirect
+from django.shortcuts import render_to_response
 from django.template import RequestContext, TemplateDoesNotExist
 from django.utils.http import urlquote
 from organizations.models import Organization
-=======
-from django.http import HttpResponseForbidden
-from django.shortcuts import render_to_response
-from django.template import RequestContext, TemplateDoesNotExist
->>>>>>> 1a190db4
 
 from guardian.compat import get_user_model
 from guardian.conf import settings as guardian_settings
@@ -94,13 +85,8 @@
     elif isinstance(identity, Organization):
         return None, None, identity
 
-<<<<<<< HEAD
     raise NotUserNorGroup("User/AnonymousUser or Group/Organization instance is required "
         "(got %s)" % identity)
-=======
-    raise NotUserNorGroup("User/AnonymousUser or Group instance is required "
-                          "(got %s)" % identity)
->>>>>>> 1a190db4
 
 
 def get_403_or_None(request, perms, obj=None, login_url=None,
@@ -123,23 +109,11 @@
     if not has_permissions:
         if return_403:
             if guardian_settings.RENDER_403:
-<<<<<<< HEAD
-                try:
-                    response = render(request,
-                        guardian_settings.TEMPLATE_403, {},
-                        RequestContext(request))
-                    response.status_code = 403
-                    return response
-                except TemplateDoesNotExist as e:
-                    if settings.DEBUG:
-                        raise e
-=======
                 response = render_to_response(
                     guardian_settings.TEMPLATE_403, {},
                     RequestContext(request))
                 response.status_code = 403
                 return response
->>>>>>> 1a190db4
             elif guardian_settings.RAISE_403:
                 raise PermissionDenied
             return HttpResponseForbidden()
@@ -160,14 +134,11 @@
     from guardian.models import GroupObjectPermission
     from guardian.models import OrganizationObjectPermission
 
+
     deleted = 0
     # TODO: optimise
     for perm in chain(UserObjectPermission.objects.all(),
-<<<<<<< HEAD
         GroupObjectPermission.objects.all(), OrganizationObjectPermission.objects.all()):
-=======
-                      GroupObjectPermission.objects.all()):
->>>>>>> 1a190db4
         if perm.content_object is None:
             logger.debug("Removing %s (pk=%d)" % (perm, perm.pk))
             perm.delete()
