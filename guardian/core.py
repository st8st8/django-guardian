<<<<<<< HEAD
from __future__ import unicode_literals

from datetime import datetime
=======
>>>>>>> dba092f5
from itertools import chain

from django.contrib.auth import get_user_model
from django.contrib.auth.models import Permission
from django.db.models import Q
from django.db.models.query import QuerySet
<<<<<<< HEAD
from django.utils.encoding import force_text
from django.utils.timezone import utc

=======
from django.utils.encoding import force_str

from guardian.conf import settings as guardian_settings
>>>>>>> dba092f5
from guardian.ctypes import get_content_type
from guardian.utils import get_group_obj_perms_model, get_identity, get_user_obj_perms_model, \
    get_organization_obj_perms_model


def _get_pks_model_and_ctype(objects):
    """
    Returns the primary keys, model and content type of an iterable of Django model objects.
    Assumes that all objects are of the same content type.
    """

    if isinstance(objects, QuerySet):
        model = objects.model
        pks = [force_str(pk) for pk in objects.values_list('pk', flat=True)]
        ctype = get_content_type(model)
    else:
        pks = []
        for idx, obj in enumerate(objects):
            if not idx:
                model = type(obj)
                ctype = get_content_type(model)
            pks.append(force_str(obj.pk))

    return pks, model, ctype


class ObjectPermissionChecker:
    """
    Generic object permissions checker class being the heart of
    ``django-guardian``.

    .. note::
       Once checked for single object, permissions are stored and we don't hit
       database again if another check is called for this object. This is great
       for templates, views or other request based checks (assuming we don't
       have hundreds of permissions on a single object as we fetch all
       permissions for checked object).

       On the other hand, if we call ``has_perm`` for perm1/object1, then we
       change permission state and call ``has_perm`` again for same
       perm1/object1 on same instance of ObjectPermissionChecker we won't see a
       difference as permissions are already fetched and stored within cache
       dictionary.
    """

    def __init__(self, user_or_group=None):
        """
        Constructor for ObjectPermissionChecker.

        :param user_or_group: should be an ``User``, ``AnonymousUser`` or
          ``Group`` instance
        """
        self.user, self.group, self.organization = get_identity(user_or_group)
        self._obj_perms_cache = {}

    def has_perm(self, perm, obj, permission_expiry=True):
        """
        Checks if user/group has given permission for object.

        :param perm: permission as string, may or may not contain app_label
          prefix (if not prefixed, we grab app_label from ``obj``)
        :param obj: Django model instance for which permission should be checked

        """
        if self.user and not self.user.is_active:
            return False
        elif self.user and self.user.is_superuser:
            return True
        if '.' in perm:
<<<<<<< HEAD
            _, perm = perm.split('.', maxsplit=1)
        return perm in self.get_perms(obj, permission_expiry)
=======
            _, perm = perm.split('.', 1)
        return perm in self.get_perms(obj)
>>>>>>> dba092f5

    def get_organization_filters(self, obj, permission_expiry=False):
        User = get_user_model()
        ctype = get_content_type(obj)

        # Django organizations
        organization_model = get_organization_obj_perms_model(obj)
        organization_rel_name = organization_model.permission.field.related_query_name()
        if self.user:
            fieldname = '%s__organization__%s' % (
                organization_rel_name,
                "users",
            )
            organization_filters = {fieldname: self.user}
        else:
            organization_filters = {'%s__organization' % organization_rel_name: self.organization}
        if organization_model.objects.is_generic():
            organization_filters.update({
                '%s__content_type' % organization_rel_name: ctype,
                '%s__object_pk' % organization_rel_name: obj.pk,
            })
        else:
            organization_filters['%s__content_object' % organization_rel_name] = obj

        org_q = tuple()
        if permission_expiry:
            kwargs1 = {"%s__permission_expiry" % organization_rel_name: None}
            kwargs2 = {"%s__permission_expiry__gte" % organization_rel_name: datetime.utcnow().replace(tzinfo=utc)}
            org_q = (Q(**kwargs1) | Q(**kwargs2),)

        return organization_filters, org_q

    def get_group_filters(self, obj, permission_expiry=False):
        User = get_user_model()
        ctype = get_content_type(obj)

        group_model = get_group_obj_perms_model(obj)
        group_rel_name = group_model.permission.field.related_query_name()
        if self.user:
            fieldname = '{}__group__{}'.format(
                group_rel_name,
                User.groups.field.related_query_name(),
            )
            group_filters = {fieldname: self.user}
        else:
            group_filters = {'%s__group' % group_rel_name: self.group}
        if group_model.objects.is_generic():
            group_filters.update({
                '%s__content_type' % group_rel_name: ctype,
                '%s__object_pk' % group_rel_name: obj.pk,
            })
        else:
            group_filters['%s__content_object' % group_rel_name] = obj

        return group_filters, tuple()

    def get_user_filters(self, obj, permission_expiry=False):
        ctype = get_content_type(obj)
        model = get_user_obj_perms_model(obj)
        related_name = model.permission.field.related_query_name()

        user_filters = {'%s__user' % related_name: self.user}
        if model.objects.is_generic():
            user_filters.update({
                '%s__content_type' % related_name: ctype,
                '%s__object_pk' % related_name: obj.pk,
            })
        else:
            user_filters['%s__content_object' % related_name] = obj

        user_q = tuple()
        if permission_expiry:
            kwargs1 = {"%s__permission_expiry" % related_name: None}
            kwargs2 = {"%s__permission_expiry__gte" % related_name: datetime.utcnow().replace(tzinfo=utc)}
            user_q = (Q(**kwargs1) | Q(**kwargs2),)

        return user_filters, user_q

    def get_user_perms(self, obj, permission_expiry=False):
        ctype = get_content_type(obj)

        perms_qs = Permission.objects.filter(content_type=ctype)
        user_filters, user_q = self.get_user_filters(obj, permission_expiry)
        user_perms_qs = perms_qs.filter(*user_q, **user_filters)
        user_perms = user_perms_qs.values_list("codename", flat=True)

        return user_perms

    def get_group_perms(self, obj, permission_expiry=False):
        ctype = get_content_type(obj)

        perms_qs = Permission.objects.filter(content_type=ctype)
        group_filters, group_q = self.get_group_filters(obj, permission_expiry)
        group_perms_qs = perms_qs.filter(**group_filters)
        group_perms = group_perms_qs.values_list("codename", flat=True)

        return group_perms

    def get_organization_perms(self, obj, permission_expiry=False):
        ctype = get_content_type(obj)

        perms_qs = Permission.objects.filter(content_type=ctype)
        organization_filters, org_q = self.get_organization_filters(obj, permission_expiry)
        organization_perms_qs = perms_qs.filter(*org_q, **organization_filters)
        organization_perms = organization_perms_qs.values_list("codename", flat=True)

        return organization_perms

    def get_perms(self, obj, permission_expiry=False, include_group_perms=True):
        """
        Returns list of ``codename``'s of all permissions for given ``obj``.

        :param obj: Django model instance for which permission should be checked

        """
        if self.user and not self.user.is_active:
            return []

        if guardian_settings.AUTO_PREFETCH:
            self._prefetch_cache()

        ctype = get_content_type(obj)
        key = self.get_local_cache_key(obj, include_group_perms, permission_expiry)
        if key not in self._obj_perms_cache:
            # If auto-prefetching enabled, do not hit database
            if guardian_settings.AUTO_PREFETCH:
                return []
            if self.user and self.user.is_superuser:
                perms = list(chain(*Permission.objects
                                   .filter(content_type=ctype)
                                   .values_list("codename")))
            elif self.user:
                # Query user and group permissions separately and then combine
                # the results to avoid a slow query
                user_perms = self.get_user_perms(obj, permission_expiry)
                if include_group_perms:
                    org_perms = self.get_organization_perms(obj, permission_expiry)
                    perms = list(set(chain(user_perms, org_perms)))
                else:
                    perms = user_perms
            elif self.group:
                group_filters, group_q = self.get_group_filters(obj, permission_expiry)
                perms = list(set(chain(*Permission.objects
                                       .filter(content_type=ctype)
                                       .filter(**group_filters)
                                       .values_list("codename"))))
            elif self.organization:
                organization_filters, org_q = self.get_organization_filters(obj, permission_expiry)
                perms = list(set(chain(*Permission.objects
                                       .filter(content_type=ctype)
                                        .filter(*org_q)
                                       .filter(**organization_filters)
                                       .values_list("codename"))))
            self._obj_perms_cache[key] = perms
        return self._obj_perms_cache[key]

    def get_local_cache_key(self, obj, include_group_perms=True, permission_expiry=False):
        """
        Returns cache key for ``_obj_perms_cache`` dict.
        """
        ctype = get_content_type(obj)
<<<<<<< HEAD
        return (ctype.id, force_text(obj.pk), include_group_perms, permission_expiry)
=======
        return (ctype.id, force_str(obj.pk))
>>>>>>> dba092f5

    def prefetch_perms(self, objects):
        """
        Prefetches the permissions for objects in ``objects`` and puts them in the cache.

        :param objects: Iterable of Django model objects

        """
        if self.user and not self.user.is_active:
            return []

        User = get_user_model()
        pks, model, ctype = _get_pks_model_and_ctype(objects)

        if self.user and self.user.is_superuser:
            perms = list(chain(
                *Permission.objects
                .filter(content_type=ctype)
                .values_list("codename")))

            for pk in pks:
                key = (ctype.id, force_str(pk))
                self._obj_perms_cache[key] = perms

            return True

        group_model = get_group_obj_perms_model(model)

        group_filters = {
            'object_pk__in': pks
        }

        if self.user:
            fieldname = 'group__{}'.format(
                User.groups.field.related_query_name(),
            )
            group_filters.update({fieldname: self.user})
        else:
            group_filters = {'group': self.group}

        if group_model.objects.is_generic():
            group_filters.update({
                'content_type': ctype,
                'object_pk__in': pks,
            })
        else:
            group_filters.update({
                'content_object_id__in': pks
            })

        if self.user:
            model = get_user_obj_perms_model(model)
            user_filters = {
                'user': self.user,
            }

            if model.objects.is_generic():
                user_filters.update({
                    'content_type': ctype,
                    'object_pk__in': pks
                })
            else:
                user_filters.update({
                    'content_object_id__in': pks
                })

            # Query user and group permissions separately and then combine
            # the results to avoid a slow query
            user_perms_qs = model.objects.filter(**user_filters).select_related('permission')
            group_perms_qs = group_model.objects.filter(**group_filters).select_related('permission')
            perms = chain(user_perms_qs, group_perms_qs)
        else:
            perms = chain(
                *(group_model.objects.filter(**group_filters).select_related('permission'),)
            )

        # initialize entry in '_obj_perms_cache' for all prefetched objects
        for obj in objects:
            key = self.get_local_cache_key(obj)
            if key not in self._obj_perms_cache:
                self._obj_perms_cache[key] = []

        for perm in perms:
            if type(perm).objects.is_generic():
                key = (ctype.id, perm.object_pk)
            else:
                key = (ctype.id, force_str(perm.content_object_id))

            self._obj_perms_cache[key].append(perm.permission.codename)

        return True

    @staticmethod
    def _init_obj_prefetch_cache(obj, *querysets):
        cache = {}
        for qs in querysets:
            perms = qs.select_related('permission__codename').values_list('content_type_id', 'object_pk',
                                                                          'permission__codename')
            for p in perms:
                if p[:2] not in cache:
                    cache[p[:2]] = []
                cache[p[:2]] += [p[2], ]
        obj._guardian_perms_cache = cache
        return obj, cache

    def _prefetch_cache(self):
        from guardian.utils import get_user_obj_perms_model, get_group_obj_perms_model
        UserObjectPermission = get_user_obj_perms_model()
        GroupObjectPermission = get_group_obj_perms_model()
        if self.user:
            obj = self.user
            querysets = [
                UserObjectPermission.objects.filter(user=obj),
                GroupObjectPermission.objects.filter(group__user=obj)
            ]
        else:
            obj = self.group
            querysets = [
                GroupObjectPermission.objects.filter(group=obj),
            ]

        if not hasattr(obj, '_guardian_perms_cache'):
            obj, cache = self._init_obj_prefetch_cache(obj, *querysets)
        else:
            cache = obj._guardian_perms_cache
        self._obj_perms_cache = cache<|MERGE_RESOLUTION|>--- conflicted
+++ resolved
@@ -1,27 +1,13 @@
-<<<<<<< HEAD
-from __future__ import unicode_literals
-
-from datetime import datetime
-=======
->>>>>>> dba092f5
 from itertools import chain
 
 from django.contrib.auth import get_user_model
 from django.contrib.auth.models import Permission
-from django.db.models import Q
 from django.db.models.query import QuerySet
-<<<<<<< HEAD
-from django.utils.encoding import force_text
-from django.utils.timezone import utc
-
-=======
 from django.utils.encoding import force_str
 
 from guardian.conf import settings as guardian_settings
->>>>>>> dba092f5
 from guardian.ctypes import get_content_type
-from guardian.utils import get_group_obj_perms_model, get_identity, get_user_obj_perms_model, \
-    get_organization_obj_perms_model
+from guardian.utils import get_group_obj_perms_model, get_identity, get_user_obj_perms_model
 
 
 def _get_pks_model_and_ctype(objects):
@@ -88,13 +74,8 @@
         elif self.user and self.user.is_superuser:
             return True
         if '.' in perm:
-<<<<<<< HEAD
             _, perm = perm.split('.', maxsplit=1)
         return perm in self.get_perms(obj, permission_expiry)
-=======
-            _, perm = perm.split('.', 1)
-        return perm in self.get_perms(obj)
->>>>>>> dba092f5
 
     def get_organization_filters(self, obj, permission_expiry=False):
         User = get_user_model()
@@ -134,7 +115,7 @@
         group_model = get_group_obj_perms_model(obj)
         group_rel_name = group_model.permission.field.related_query_name()
         if self.user:
-            fieldname = '{}__group__{}'.format(
+            fieldname = '%s__group__%s' % (
                 group_rel_name,
                 User.groups.field.related_query_name(),
             )
@@ -256,11 +237,7 @@
         Returns cache key for ``_obj_perms_cache`` dict.
         """
         ctype = get_content_type(obj)
-<<<<<<< HEAD
-        return (ctype.id, force_text(obj.pk), include_group_perms, permission_expiry)
-=======
-        return (ctype.id, force_str(obj.pk))
->>>>>>> dba092f5
+        return (ctype.id, force_str(obj.pk), include_group_perms, permission_expiry)
 
     def prefetch_perms(self, objects):
         """
@@ -282,7 +259,7 @@
                 .values_list("codename")))
 
             for pk in pks:
-                key = (ctype.id, force_str(pk))
+                key = (ctype.id, force_text(pk))
                 self._obj_perms_cache[key] = perms
 
             return True
@@ -351,39 +328,4 @@
 
             self._obj_perms_cache[key].append(perm.permission.codename)
 
-        return True
-
-    @staticmethod
-    def _init_obj_prefetch_cache(obj, *querysets):
-        cache = {}
-        for qs in querysets:
-            perms = qs.select_related('permission__codename').values_list('content_type_id', 'object_pk',
-                                                                          'permission__codename')
-            for p in perms:
-                if p[:2] not in cache:
-                    cache[p[:2]] = []
-                cache[p[:2]] += [p[2], ]
-        obj._guardian_perms_cache = cache
-        return obj, cache
-
-    def _prefetch_cache(self):
-        from guardian.utils import get_user_obj_perms_model, get_group_obj_perms_model
-        UserObjectPermission = get_user_obj_perms_model()
-        GroupObjectPermission = get_group_obj_perms_model()
-        if self.user:
-            obj = self.user
-            querysets = [
-                UserObjectPermission.objects.filter(user=obj),
-                GroupObjectPermission.objects.filter(group__user=obj)
-            ]
-        else:
-            obj = self.group
-            querysets = [
-                GroupObjectPermission.objects.filter(group=obj),
-            ]
-
-        if not hasattr(obj, '_guardian_perms_cache'):
-            obj, cache = self._init_obj_prefetch_cache(obj, *querysets)
-        else:
-            cache = obj._guardian_perms_cache
-        self._obj_perms_cache = cache+        return True