from __future__ import unicode_literals

import django
from django import forms
from django.conf import settings
from django.db.models import Q
from django.contrib import admin
from django.contrib import messages
from django.contrib.admin.widgets import FilteredSelectMultiple
from django.core.urlresolvers import reverse
from django.shortcuts import render_to_response, get_object_or_404, redirect
from django.template import RequestContext
from django.utils.datastructures import SortedDict
from django.utils.translation import ugettext, ugettext_lazy as _

<<<<<<< HEAD
from organizations.models import Organization
from guardian.compat import url, patterns
from guardian.compat import get_user_model
from guardian.forms import UserObjectPermissionsForm, OrganizationObjectPermissionsForm
=======
from guardian.compat import get_user_model, get_model_name
from guardian.forms import UserObjectPermissionsForm
>>>>>>> e9fdcb00
from guardian.forms import GroupObjectPermissionsForm
from guardian.shortcuts import get_perms, get_organizations_with_perms
from guardian.shortcuts import get_groups_with_perms
from guardian.shortcuts import get_perms_for_model
from guardian.models import Group
from organizations.managers import OrgManager


class AdminUserObjectPermissionsForm(UserObjectPermissionsForm):
    """
    Extends :form:`UserObjectPermissionsForm`. It only overrides
    ``get_obj_perms_field_widget`` method so it return
    ``django.contrib.admin.widgets.FilteredSelectMultiple`` widget.
    """

    def get_obj_perms_field_widget(self):
        return FilteredSelectMultiple(_("Permissions"), False)


class AdminGroupObjectPermissionsForm(GroupObjectPermissionsForm):
    """
    Extends :form:`GroupObjectPermissionsForm`. It only overrides
    ``get_obj_perms_field_widget`` method so it return
    ``django.contrib.admin.widgets.FilteredSelectMultiple`` widget.
    """

    def get_obj_perms_field_widget(self):
        return FilteredSelectMultiple(_("Permissions"), False)


class AdminOrganizationObjectPermissionsForm(OrganizationObjectPermissionsForm):
    """
    Extends :form:`GroupObjectPermissionsForm`. It only overrides
    ``get_obj_perms_field_widget`` method so it return
    ``django.contrib.admin.widgets.FilteredSelectMultiple`` widget.
    """

    def get_obj_perms_field_widget(self):
        return FilteredSelectMultiple(_("Permissions"), False)


class GuardedModelAdminMixin(object):
    """
    Serves as a helper for custom subclassing ``admin.ModelAdmin``.
    """

    change_form_template = \
        'admin/guardian/model/change_form.html'
    obj_perms_manage_template = \
        'admin/guardian/model/obj_perms_manage.html'
    obj_perms_manage_user_template = \
        'admin/guardian/model/obj_perms_manage_user.html'
    obj_perms_manage_group_template = \
        'admin/guardian/model/obj_perms_manage_group.html'
    obj_perms_manage_organization_template = \
        'admin/guardian/model/obj_perms_manage_organization.html'
    user_can_access_owned_objects_only = False
    user_owned_objects_field = 'user'
    user_can_access_owned_by_group_objects_only = False
    group_owned_objects_field = 'group'
    user_can_access_owned_by_organization_objects_only = False
    organization_owned_objects_field = 'organization'
    include_object_permissions_urls = True

    def get_queryset(self, request):
        # Prefer the Django >= 1.6 interface but maintain
        # backward compatibility
        method = getattr(
            super(GuardedModelAdminMixin, self), 'get_queryset',
            getattr(super(GuardedModelAdminMixin, self), 'queryset', None))
        qs = method(request)

        if request.user.is_superuser:
            return qs

        if self.user_can_access_owned_objects_only:
            filters = {self.user_owned_objects_field: request.user}
            qs = qs.filter(**filters)
        if self.user_can_access_owned_by_group_objects_only:
            User = get_user_model()
            user_rel_name = User.groups.field.related_query_name()
            qs_key = '%s__%s' % (self.group_owned_objects_field, user_rel_name)
            filters = {qs_key: request.user}
            qs = qs.filter(**filters)
        if self.user_can_access_owned_by_organization_objects_only:
            User = get_user_model()
            m = OrgManager()
            qs = m.get_for_user(request.user)
        return qs

    # Allow queryset method as fallback for Django versions < 1.6
    # for versions >= 1.6 this is taken care of by Django itself
    # and triggers a warning message automatically.
<<<<<<< HEAD
    import django

=======
>>>>>>> e9fdcb00
    if django.VERSION < (1, 6):
        queryset = get_queryset

    def get_urls(self):
        """
        Extends standard admin model urls with the following:

        - ``.../permissions/`` under ``app_mdodel_permissions`` url name (params: object_pk)
        - ``.../permissions/user-manage/<user_id>/`` under ``app_model_permissions_manage_user`` url name (params: object_pk, user_pk)
        - ``.../permissions/group-manage/<group_id>/`` under ``app_model_permissions_manage_group`` url name (params: object_pk, group_pk)
        - ``.../permissions/organization-manage/<org_id>/`` under ``app_model_permissions_manage_organization`` url name (params: object_pk, org_pk)

        .. note::
           ``...`` above are standard, instance detail url (i.e.
           ``/admin/flatpages/1/``)

        """
        urls = super(GuardedModelAdminMixin, self).get_urls()
        if self.include_object_permissions_urls:
            info = self.model._meta.app_label, get_model_name(self.model)
            myurls = patterns('',
                              url(r'^(?P<object_pk>.+)/permissions/$',
                                  view=self.admin_site.admin_view(self.obj_perms_manage_view),
                                  name='%s_%s_permissions' % info),
                              url(r'^(?P<object_pk>.+)/permissions/user-manage/(?P<user_id>\-?\d+)/$',
                                  view=self.admin_site.admin_view(
                                      self.obj_perms_manage_user_view),
                                  name='%s_%s_permissions_manage_user' % info),
                              url(r'^(?P<object_pk>.+)/permissions/group-manage/(?P<group_id>\-?\d+)/$',
                                  view=self.admin_site.admin_view(
                                      self.obj_perms_manage_group_view),
                                  name='%s_%s_permissions_manage_group' % info),
                              url(r'^(?P<object_pk>.+)/permissions/organization-manage/(?P<organization_id>\-?\d+)/$',
                                  view=self.admin_site.admin_view(
                                      self.obj_perms_manage_organization_view),
                                  name='%s_%s_permissions_manage_organization' % info),
                              )
            urls = myurls + urls
        return urls

    def get_obj_perms_base_context(self, request, obj):
        """
        Returns context dictionary with common admin and object permissions
        related content.
        """
        context = {
            'adminform': {'model_admin': self},
            'media': self.media,
            'object': obj,
            'app_label': self.model._meta.app_label,
            'opts': self.model._meta,
            'original': hasattr(obj, '__unicode__') and obj.__unicode__() or \
                        str(obj),
            'has_change_permission': self.has_change_permission(request, obj),
            'model_perms': get_perms_for_model(obj),
            'title': _("Object permissions"),
        }
        return context

    def obj_perms_manage_view(self, request, object_pk):
        """
        Main object permissions view. Presents all users and groups with any
        object permissions for the current model *instance*. Users or groups
        without object permissions for related *instance* would **not** be
        shown. In order to add or manage user or group one should use links or
        forms presented within the page.
        """
        obj = get_object_or_404(self.queryset(request), pk=object_pk)
        # users_perms = SortedDict(
        # get_users_with_perms(obj, attach_perms=True,
        #        with_group_users=False))

        #users_perms.keyOrder.sort(key=lambda user:
        #                          getattr(user, get_user_model().USERNAME_FIELD))
        users_perms = None
        groups_perms = SortedDict(
            get_groups_with_perms(obj, attach_perms=True))
        groups_perms.keyOrder.sort(key=lambda group: group.name)
        organization_perms = SortedDict(
            get_organizations_with_perms(obj, attach_perms=True))
        organization_perms.keyOrder.sort(key=lambda group: group.name)

        if request.method == 'POST' and 'submit_manage_user' in request.POST:
            user_form = UserManage(request.POST)
            group_form = GroupManage()
            organization_form = OrganizationManage()
            info = (
                self.admin_site.name,
                self.model._meta.app_label,
                get_model_name(self.model)
            )
            if user_form.is_valid():
                users = user_form.cleaned_data['user']
                users_perms = SortedDict()
                for user in users:
                    users_perms[user] = sorted(get_perms(user, obj))
                users_perms.keyOrder.sort(key=lambda user: user.get_full_name())
        elif request.method == 'POST' and 'submit_manage_group' in request.POST:
            user_form = UserManage()
            group_form = GroupManage(request.POST)
            organization_form = OrganizationManage()
            info = (
                self.admin_site.name,
                self.model._meta.app_label,
                get_model_name(self.model)
            )
            if group_form.is_valid():
                group_id = group_form.cleaned_data['group'].id
                url = reverse(
                    '%s:%s_%s_permissions_manage_group' % info,
                    args=[obj.pk, group_id]
                )
                return redirect(url)
        elif request.method == 'POST' and 'submit_manage_organization' in request.POST:
            user_form = UserManage()
            group_form = GroupManage()
            organization_form = OrganizationManage(request.POST)
            info = (
                self.admin_site.name,
                self.model._meta.app_label,
                self.model._meta.module_name
            )
            if organization_form.is_valid():
                org_id = organization_form.cleaned_data['organization'].id
                url = reverse(
                    '%s:%s_%s_permissions_manage_organization' % info,
                    args=[obj.pk, org_id]
                )
                return redirect(url)
        else:
            user_form = UserManage()
            group_form = GroupManage()
            organization_form = OrganizationManage()

        context = self.get_obj_perms_base_context(request, obj)
        context['users_perms'] = users_perms
        context['groups_perms'] = groups_perms
        context['organization_perms'] = organization_perms
        context['user_form'] = user_form
        context['group_form'] = group_form
        context['organization_form'] = organization_form

        return render_to_response(self.get_obj_perms_manage_template(),
            context, RequestContext(request, current_app=self.admin_site.name))

    def get_obj_perms_manage_template(self):
        """
        Returns main object permissions admin template.  May be overridden if
        need to change it dynamically.

        .. note::
           If ``INSTALLED_APPS`` contains ``grappelli`` this function would
           return ``"admin/guardian/grappelli/obj_perms_manage.html"``.

        """
        if 'grappelli' in settings.INSTALLED_APPS:
            return 'admin/guardian/contrib/grappelli/obj_perms_manage.html'
        return self.obj_perms_manage_template

    def obj_perms_manage_user_view(self, request, object_pk, user_id):
        """
        Manages selected users' permissions for current object.
        """
        user = get_object_or_404(get_user_model(), pk=user_id)
        obj = get_object_or_404(self.queryset(request), pk=object_pk)
        form_class = self.get_obj_perms_manage_user_form()
        form = form_class(user, obj, request.POST or None)

        if request.method == 'POST' and form.is_valid():
            form.save_obj_perms()
            msg = ugettext("Permissions saved.")
            messages.success(request, msg)
            info = (
                self.admin_site.name,
                self.model._meta.app_label,
                get_model_name(self.model)
            )
            url = reverse(
                '%s:%s_%s_permissions_manage_user' % info,
                args=[obj.pk, user.pk]
            )
            return redirect(url)

        context = self.get_obj_perms_base_context(request, obj)
        context['user_obj'] = user
        context['user_perms'] = get_perms(user, obj)
        context['form'] = form

        return render_to_response(self.get_obj_perms_manage_user_template(),
            context, RequestContext(request, current_app=self.admin_site.name))

    def get_obj_perms_manage_user_template(self):
        """
        Returns object permissions for user admin template.  May be overridden
        if need to change it dynamically.

        .. note::
           If ``INSTALLED_APPS`` contains ``grappelli`` this function would
           return ``"admin/guardian/grappelli/obj_perms_manage_user.html"``.

        """
        if 'grappelli' in settings.INSTALLED_APPS:
            return 'admin/guardian/contrib/grappelli/obj_perms_manage_user.html'
        return self.obj_perms_manage_user_template

    def get_obj_perms_manage_user_form(self):
        """
        Returns form class for user object permissions management.  By default
        :form:`AdminUserObjectPermissionsForm` is returned.
        """
        return AdminUserObjectPermissionsForm

    def obj_perms_manage_group_view(self, request, object_pk, group_id):
        """
        Manages selected groups' permissions for current object.
        """
        group = get_object_or_404(Group, id=group_id)
        obj = get_object_or_404(self.queryset(request), pk=object_pk)
        form_class = self.get_obj_perms_manage_group_form()
        form = form_class(group, obj, request.POST or None)

        if request.method == 'POST' and form.is_valid():
            form.save_obj_perms()
            msg = ugettext("Permissions saved.")
            messages.success(request, msg)
            info = (
                self.admin_site.name,
                self.model._meta.app_label,
                get_model_name(self.model)
            )
            url = reverse(
                '%s:%s_%s_permissions_manage_group' % info,
                args=[obj.pk, group.id]
            )
            return redirect(url)

        context = self.get_obj_perms_base_context(request, obj)
        context['group_obj'] = group
        context['group_perms'] = get_perms(group, obj)
        context['form'] = form

        return render_to_response(self.get_obj_perms_manage_group_template(),
            context, RequestContext(request, current_app=self.admin_site.name))

    def get_obj_perms_manage_group_template(self):
        """
        Returns object permissions for group admin template.  May be overridden
        if need to change it dynamically.

        .. note::
           If ``INSTALLED_APPS`` contains ``grappelli`` this function would
           return ``"admin/guardian/grappelli/obj_perms_manage_group.html"``.

        """
        if 'grappelli' in settings.INSTALLED_APPS:
            return 'admin/guardian/contrib/grappelli/obj_perms_manage_group.html'
        return self.obj_perms_manage_group_template

    def get_obj_perms_manage_group_form(self):
        """
        Returns form class for group object permissions management.  By default
        :form:`AdminGroupObjectPermissionsForm` is returned.
        """
        return AdminGroupObjectPermissionsForm


class GuardedModelAdmin(GuardedModelAdminMixin, admin.ModelAdmin):
    """
    Extends ``django.contrib.admin.ModelAdmin`` class. Provides some extra
    views for object permissions management at admin panel. It also changes
    default ``change_form_template`` option to
    ``'admin/guardian/model/change_form.html'`` which is required for proper
    url (object permissions related) being shown at the model pages.

    **Extra options**

    ``GuardedModelAdmin.obj_perms_manage_template``

        *Default*: ``admin/guardian/model/obj_perms_manage.html``

    ``GuardedModelAdmin.obj_perms_manage_user_template``

        *Default*: ``admin/guardian/model/obj_perms_manage_user.html``

    ``GuardedModelAdmin.obj_perms_manage_group_template``

        *Default*: ``admin/guardian/model/obj_perms_manage_group.html``

    ``GuardedModelAdmin.user_can_access_owned_objects_only``

        *Default*: ``False``

        If this would be set to ``True``, ``request.user`` would be used to
        filter out objects he or she doesn't own (checking ``user`` field
        of used model - field name may be overridden by
        ``user_owned_objects_field`` option).

        .. note::
           Please remember that this will **NOT** affect superusers!
           Admins would still see all items.

    ``GuardedModelAdmin.user_can_access_owned_by_group_objects_only``

        *Default*: ``False``

        If this would be set to ``True``, ``request.user`` would be used to
        filter out objects her or his group doesn't own (checking if any group
        user belongs to is set as ``group`` field of the object; name of the
        field can be changed by overriding ``group_owned_objects_field``).

        .. note::
           Please remember that this will **NOT** affect superusers!
           Admins would still see all items.

    ``GuardedModelAdmin.group_owned_objects_field``

        *Default*: ``group``

    ``GuardedModelAdmin.include_object_permissions_urls``

        *Default*: ``True``

        .. versionadded:: 1.2

        Might be set to ``False`` in order **NOT** to include guardian-specific
        urls.

    **Usage example**

    Just use :admin:`GuardedModelAdmin` instead of
    ``django.contrib.admin.ModelAdmin``.

    .. code-block:: python

        from django.contrib import admin
        from guardian.admin import GuardedModelAdmin
        from myapp.models import Author

        class AuthorAdmin(GuardedModelAdmin):
            pass

        admin.site.register(Author, AuthorAdmin)

    """

    def obj_perms_manage_organization_view(self, request, object_pk, organization_id):
        """
        Manages selected organization' permissions for current object.
        """
        organization = get_object_or_404(Organization, id=organization_id)
        obj = get_object_or_404(self.queryset(request), pk=object_pk)
        form_class = self.get_obj_perms_manage_organization_form()
        form = form_class(organization, obj, request.POST or None)

        if request.method == 'POST' and form.is_valid():
            form.save_obj_perms()
            msg = ugettext("Permissions saved.")
            messages.success(request, msg)
            info = (
                self.admin_site.name,
                self.model._meta.app_label,
                self.model._meta.module_name
            )
            url = reverse(
                '%s:%s_%s_permissions_manage_organization' % info,
                args=[obj.pk, organization.id]
            )
            return redirect(url)

        context = self.get_obj_perms_base_context(request, obj)
        context['organization_obj'] = organization
        context['organization_perms'] = get_perms(organization, obj)
        context['form'] = form

        return render_to_response(self.get_obj_perms_manage_organization_template(),
            context, RequestContext(request, current_app=self.admin_site.name))


    def get_obj_perms_manage_organization_template(self):
        return self.obj_perms_manage_organization_template

    def get_obj_perms_manage_organization_form(self):
        return AdminOrganizationObjectPermissionsForm


class UserManage(forms.Form):
    user = forms.CharField(label=_("User identification"),
                           max_length=200,
                           error_messages={'does_not_exist': _("This user does not exist")},
                           help_text=_('Enter a value compatible with User.USERNAME_FIELD')
                           )

    def clean_user(self):
        """
        Returns ``User`` instance based on the given identification.
        """
        s = self.cleaned_data['user']
        user_model = get_user_model()
        try:
            username_field = user_model.USERNAME_FIELD
        except AttributeError:
            username_field = 'username'
        try:
            users = get_user_model().objects.filter(
                Q(username__icontains=s) | Q(first_name__icontains=s) | Q(last_name__icontains=s))[:20]
            return users

        except user_model.DoesNotExist:
            raise forms.ValidationError(
                self.fields['user'].error_messages['does_not_exist'])


class GroupManage(forms.Form):
    group = forms.CharField(max_length=80, error_messages={'does_not_exist':
                                                               _("This group does not exist")})

    def clean_group(self):
        """
        Returns ``Group`` instance based on the given group name.
        """
        name = self.cleaned_data['group']
        try:
            group = Group.objects.get(name=name)
            return group
        except Group.DoesNotExist:
            raise forms.ValidationError(
                self.fields['group'].error_messages['does_not_exist'])


class OrganizationManage(forms.Form):
    organization = forms.CharField(max_length=80, error_messages={'does_not_exist':
                                                                      _("This organization does not exist")})

    def clean_organization(self):
        """
        Returns ``Group`` instance based on the given group name.
        """
        name = self.cleaned_data['organization']
        try:
            org = Organization.objects.get(name=name)
            return org
        except Organization.DoesNotExist:
            raise forms.ValidationError(
                self.fields['organization'].error_messages['does_not_exist'])
<|MERGE_RESOLUTION|>--- conflicted
+++ resolved
@@ -13,17 +13,12 @@
 from django.utils.datastructures import SortedDict
 from django.utils.translation import ugettext, ugettext_lazy as _
 
-<<<<<<< HEAD
 from organizations.models import Organization
 from guardian.compat import url, patterns
-from guardian.compat import get_user_model
+from guardian.compat import get_user_model, get_model_name
 from guardian.forms import UserObjectPermissionsForm, OrganizationObjectPermissionsForm
-=======
-from guardian.compat import get_user_model, get_model_name
-from guardian.forms import UserObjectPermissionsForm
->>>>>>> e9fdcb00
 from guardian.forms import GroupObjectPermissionsForm
-from guardian.shortcuts import get_perms, get_organizations_with_perms
+from guardian.shortcuts import get_users_with_perms, get_perms, get_organizations_with_perms
 from guardian.shortcuts import get_groups_with_perms
 from guardian.shortcuts import get_perms_for_model
 from guardian.models import Group
@@ -115,11 +110,8 @@
     # Allow queryset method as fallback for Django versions < 1.6
     # for versions >= 1.6 this is taken care of by Django itself
     # and triggers a warning message automatically.
-<<<<<<< HEAD
     import django
 
-=======
->>>>>>> e9fdcb00
     if django.VERSION < (1, 6):
         queryset = get_queryset
 
@@ -240,7 +232,7 @@
             info = (
                 self.admin_site.name,
                 self.model._meta.app_label,
-                self.model._meta.module_name
+                get_model_name(self.model)
             )
             if organization_form.is_valid():
                 org_id = organization_form.cleaned_data['organization'].id
