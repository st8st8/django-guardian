from collections import OrderedDict

from django import forms
from django.conf import settings
from django.contrib import admin, messages
from django.contrib.admin.widgets import FilteredSelectMultiple
from django.contrib.auth import get_user_model
from django.shortcuts import get_object_or_404, redirect, render
<<<<<<< HEAD
from django.urls import reverse
from django.utils.translation import ugettext_lazy as _
from django.utils.translation import ugettext
from guardian.compat import url
from guardian.forms import GroupObjectPermissionsForm, UserObjectPermissionsForm, OrganizationObjectPermissionsForm
from guardian.models import Group
=======
from django.urls import reverse, path
from django.utils.translation import gettext_lazy as _
from django.utils.translation import gettext
from guardian.forms import GroupObjectPermissionsForm, UserObjectPermissionsForm
from django.contrib.auth.models import Group
>>>>>>> dba092f5
from guardian.shortcuts import (get_group_perms, get_groups_with_perms, get_perms_for_model, get_user_perms,
                                get_users_with_perms, get_organization_perms)


class AdminUserObjectPermissionsForm(UserObjectPermissionsForm):
    """
    Extends :form:`UserObjectPermissionsForm`. It only overrides
    ``get_obj_perms_field_widget`` method so it return
    ``django.contrib.admin.widgets.FilteredSelectMultiple`` widget.
    """

    def get_obj_perms_field_widget(self):
        return FilteredSelectMultiple(_("Permissions"), False)


class AdminGroupObjectPermissionsForm(GroupObjectPermissionsForm):
    """
    Extends :form:`GroupObjectPermissionsForm`. It only overrides
    ``get_obj_perms_field_widget`` method so it return
    ``django.contrib.admin.widgets.FilteredSelectMultiple`` widget.
    """

    def get_obj_perms_field_widget(self):
        return FilteredSelectMultiple(_("Permissions"), False)


<<<<<<< HEAD
class AdminOrganizationObjectPermissionsForm(OrganizationObjectPermissionsForm):
    """
    Extends :form:`GroupObjectPermissionsForm`. It only overrides
    ``get_obj_perms_field_widget`` method so it return
    ``django.contrib.admin.widgets.FilteredSelectMultiple`` widget.
    """

    def get_obj_perms_field_widget(self):
        return FilteredSelectMultiple(_("Permissions"), False)



class GuardedModelAdminMixin(object):
=======
class GuardedModelAdminMixin:
>>>>>>> dba092f5
    """
    Serves as a helper for custom subclassing ``admin.ModelAdmin``.
    """
    change_form_template = \
        'admin/guardian/model/change_form.html'
    obj_perms_manage_template = \
        'admin/guardian/model/obj_perms_manage.html'
    obj_perms_manage_user_template = \
        'admin/guardian/model/obj_perms_manage_user.html'
    obj_perms_manage_group_template = \
        'admin/guardian/model/obj_perms_manage_group.html'
    user_can_access_owned_objects_only = False
    user_owned_objects_field = 'user'
    user_can_access_owned_by_group_objects_only = False
    group_owned_objects_field = 'group'
    include_object_permissions_urls = True

    def get_queryset(self, request):
        qs = super().get_queryset(request)

        if request.user.is_superuser:
            return qs

        if self.user_can_access_owned_objects_only:
            filters = {self.user_owned_objects_field: request.user}
            qs = qs.filter(**filters)
        if self.user_can_access_owned_by_group_objects_only:
            User = get_user_model()
            user_rel_name = User.groups.field.related_query_name()
            qs_key = '{}__{}'.format(self.group_owned_objects_field, user_rel_name)
            filters = {qs_key: request.user}
            qs = qs.filter(**filters)
        return qs

    def get_urls(self):
        """
        Extends standard admin model urls with the following:

        - ``.../permissions/`` under ``app_mdodel_permissions`` url name (params: object_pk)
        - ``.../permissions/user-manage/<user_id>/`` under ``app_model_permissions_manage_user`` url name (params: object_pk, user_pk)
        - ``.../permissions/group-manage/<group_id>/`` under ``app_model_permissions_manage_group`` url name (params: object_pk, group_pk)

        .. note::
           ``...`` above are standard, instance detail url (i.e.
           ``/admin/flatpages/1/``)

        """
        urls = super().get_urls()
        if self.include_object_permissions_urls:
            info = self.model._meta.app_label, self.model._meta.model_name
            myurls = [
                path('<object_pk>/permissions/',
                     view=self.admin_site.admin_view(
                         self.obj_perms_manage_view),
                     name='%s_%s_permissions' % info),
                path('<object_pk>/permissions/user-manage/<user_id>/',
                     view=self.admin_site.admin_view(
                         self.obj_perms_manage_user_view),
                     name='%s_%s_permissions_manage_user' % info),
                path('<object_pk>/permissions/group-manage/<group_id>/',
                     view=self.admin_site.admin_view(
                         self.obj_perms_manage_group_view),
                     name='%s_%s_permissions_manage_group' % info),
            ]
            urls = myurls + urls
        return urls

    def get_obj_perms_base_context(self, request, obj):
        """
        Returns context dictionary with common admin and object permissions
        related content. It uses AdminSite.each_context,
        making sure all required template vars are in the context.
        """
        context = self.admin_site.each_context(request)
        context.update({
            'adminform': {'model_admin': self},
            'media': self.media,
            'object': obj,
            'app_label': self.model._meta.app_label,
            'opts': self.model._meta,
            'original': str(obj),
            'has_change_permission': self.has_change_permission(request, obj),
            'model_perms': get_perms_for_model(obj),
            'title': _("Object permissions"),
        })
        return context

    def obj_perms_manage_view(self, request, object_pk):
        """
        Main object permissions view. Presents all users and groups with any
        object permissions for the current model *instance*. Users or groups
        without object permissions for related *instance* would **not** be
        shown. In order to add or manage user or group one should use links or
        forms presented within the page.
        """
        if not self.has_change_permission(request, None):
            post_url = reverse('admin:index', current_app=self.admin_site.name)
            return redirect(post_url)

        from django.contrib.admin.utils import unquote
        obj = get_object_or_404(self.get_queryset(
            request), pk=unquote(object_pk))
        users_perms = OrderedDict(
            sorted(
                get_users_with_perms(obj, attach_perms=True,
                                     with_group_users=False).items(),
                key=lambda user: getattr(
                    user[0], get_user_model().USERNAME_FIELD)
            )
        )

        groups_perms = OrderedDict(
            sorted(
                get_groups_with_perms(obj, attach_perms=True).items(),
                key=lambda group: group[0].name
            )
        )

        if request.method == 'POST' and 'submit_manage_user' in request.POST:
<<<<<<< HEAD
            user_form = self.get_obj_perms_user_select_form(request)(request.POST)
            group_form = self.get_obj_perms_group_select_form(request)(request.POST)
            organization_form = self.get_obj_perms_organization_select_form(request)(request.POST)
=======
            user_form = self.get_obj_perms_user_select_form(
                request)(request.POST)
            group_form = self.get_obj_perms_group_select_form(
                request)(request.POST)
>>>>>>> dba092f5
            info = (
                self.admin_site.name,
                self.model._meta.app_label,
                self.model._meta.model_name,
            )
            if user_form.is_valid():
                user_id = user_form.cleaned_data['user'].pk
                url = reverse(
                    '%s:%s_%s_permissions_manage_user' % info,
                    args=[obj.pk, user_id]
                )
                return redirect(url)
        elif request.method == 'POST' and 'submit_manage_group' in request.POST:
<<<<<<< HEAD
            user_form = self.get_obj_perms_user_select_form(request)(request.POST)
            group_form = self.get_obj_perms_group_select_form(request)(request.POST)
            organization_form = self.get_obj_perms_organization_select_form(request)(request.POST)
=======
            user_form = self.get_obj_perms_user_select_form(
                request)(request.POST)
            group_form = self.get_obj_perms_group_select_form(
                request)(request.POST)
>>>>>>> dba092f5
            info = (
                self.admin_site.name,
                self.model._meta.app_label,
                self.model._meta.model_name,
            )
            if group_form.is_valid():
                group_id = group_form.cleaned_data['group'].id
                url = reverse(
                    '%s:%s_%s_permissions_manage_group' % info,
                    args=[obj.pk, group_id]
                )
                return redirect(url)
        elif request.method == 'POST' and 'submit_manage_group' in request.POST:
            user_form = self.get_obj_perms_user_select_form(request)(request.POST)
            group_form = self.get_obj_perms_group_select_form(request)(request.POST)
            organization_form = self.get_obj_perms_organization_select_form(request)(request.POST)
            info = (
                self.admin_site.name,
                self.model._meta.app_label,
                self.model._meta.model_name,
            )
            if organization_form.is_valid():
                organization_id = organization_form.cleaned_data['group'].id
                url = reverse(
                    '%s:%s_%s_permissions_manage_group' % info,
                    args=[obj.pk, organization_id]
                )
                return redirect(url)
        else:
            user_form = self.get_obj_perms_user_select_form(request)()
            group_form = self.get_obj_perms_group_select_form(request)()

        context = self.get_obj_perms_base_context(request, obj)
        context['users_perms'] = users_perms
        context['groups_perms'] = groups_perms
        context['user_form'] = user_form
        context['group_form'] = group_form

        # https://github.com/django/django/commit/cf1f36bb6eb34fafe6c224003ad585a647f6117b
        request.current_app = self.admin_site.name

        return render(request, self.get_obj_perms_manage_template(), context)

    def get_obj_perms_manage_template(self):
        """
        Returns main object permissions admin template.  May be overridden if
        need to change it dynamically.

        .. note::
           If ``INSTALLED_APPS`` contains ``grappelli`` this function would
           return ``"admin/guardian/grappelli/obj_perms_manage.html"``.

        """
        if 'grappelli' in settings.INSTALLED_APPS:
            return 'admin/guardian/contrib/grappelli/obj_perms_manage.html'
        return self.obj_perms_manage_template

    def obj_perms_manage_user_view(self, request, object_pk, user_id):
        """
        Manages selected users' permissions for current object.
        """
        if not self.has_change_permission(request, None):
            post_url = reverse('admin:index', current_app=self.admin_site.name)
            return redirect(post_url)

        user = get_object_or_404(get_user_model(), pk=user_id)
        obj = get_object_or_404(self.get_queryset(request), pk=object_pk)
        form_class = self.get_obj_perms_manage_user_form(request)
        form = form_class(user, obj, request.POST or None)

        if request.method == 'POST' and form.is_valid():
            form.save_obj_perms()
            msg = gettext("Permissions saved.")
            messages.success(request, msg)
            info = (
                self.admin_site.name,
                self.model._meta.app_label,
                self.model._meta.model_name,
            )
            url = reverse(
                '%s:%s_%s_permissions_manage_user' % info,
                args=[obj.pk, user.pk]
            )
            return redirect(url)

        context = self.get_obj_perms_base_context(request, obj)
        context['user_obj'] = user
        context['user_perms'] = get_user_perms(user, obj)
        context['form'] = form

        request.current_app = self.admin_site.name

        return render(request, self.get_obj_perms_manage_user_template(), context)

    def get_obj_perms_manage_user_template(self):
        """
        Returns object permissions for user admin template.  May be overridden
        if need to change it dynamically.

        .. note::
           If ``INSTALLED_APPS`` contains ``grappelli`` this function would
           return ``"admin/guardian/grappelli/obj_perms_manage_user.html"``.

        """
        if 'grappelli' in settings.INSTALLED_APPS:
            return 'admin/guardian/contrib/grappelli/obj_perms_manage_user.html'
        return self.obj_perms_manage_user_template

    def get_obj_perms_user_select_form(self, request):
        """
        Returns form class for selecting a user for permissions management.  By
        default :form:`UserManage` is returned.
        """
        return UserManage

    def get_obj_perms_group_select_form(self, request):
        """
        Returns form class for selecting a group for permissions management.  By
        default :form:`GroupManage` is returned.
        """
        return GroupManage

    def get_obj_perms_manage_user_form(self, request):
        """
        Returns form class for user object permissions management.  By default
        :form:`AdminUserObjectPermissionsForm` is returned.
        """
        return AdminUserObjectPermissionsForm

    def obj_perms_manage_group_view(self, request, object_pk, group_id):
        """
        Manages selected groups' permissions for current object.
        """
        if not self.has_change_permission(request, None):
            post_url = reverse('admin:index', current_app=self.admin_site.name)
            return redirect(post_url)

        group = get_object_or_404(Group, id=group_id)
        obj = get_object_or_404(self.get_queryset(request), pk=object_pk)
        form_class = self.get_obj_perms_manage_group_form(request)
        form = form_class(group, obj, request.POST or None)

        if request.method == 'POST' and form.is_valid():
            form.save_obj_perms()
            msg = gettext("Permissions saved.")
            messages.success(request, msg)
            info = (
                self.admin_site.name,
                self.model._meta.app_label,
                self.model._meta.model_name,
            )
            url = reverse(
                '%s:%s_%s_permissions_manage_group' % info,
                args=[obj.pk, group.id]
            )
            return redirect(url)

        context = self.get_obj_perms_base_context(request, obj)
        context['group_obj'] = group
        context['group_perms'] = get_group_perms(group, obj)
        context['form'] = form

        request.current_app = self.admin_site.name

        return render(request, self.get_obj_perms_manage_group_template(), context)

    def get_obj_perms_manage_group_template(self):
        """
        Returns object permissions for group admin template.  May be overridden
        if need to change it dynamically.

        .. note::
           If ``INSTALLED_APPS`` contains ``grappelli`` this function would
           return ``"admin/guardian/grappelli/obj_perms_manage_group.html"``.

        """
        if 'grappelli' in settings.INSTALLED_APPS:
            return 'admin/guardian/contrib/grappelli/obj_perms_manage_group.html'
        return self.obj_perms_manage_group_template

    def get_obj_perms_manage_group_form(self, request):
        """
        Returns form class for group object permissions management.  By default
        :form:`AdminGroupObjectPermissionsForm` is returned.
        """
        return AdminGroupObjectPermissionsForm

    def obj_perms_manage_organization_view(self, request, object_pk, organization_id):
        """
        Manages selected organizations' permissions for current object.
        """
        if not self.has_change_permission(request, None):
            post_url = reverse('admin:index', current_app=self.admin_site.name)
            return redirect(post_url)

        organization = get_object_or_404(Group, id=organization_id)
        obj = get_object_or_404(self.get_queryset(request), pk=object_pk)
        form_class = self.get_obj_perms_manage_organization_form(request)
        form = form_class(organization, obj, request.POST or None)

        if request.method == 'POST' and form.is_valid():
            form.save_obj_perms()
            msg = ugettext("Permissions saved.")
            messages.success(request, msg)
            info = (
                self.admin_site.name,
                self.model._meta.app_label,
                self.model._meta.model_name,
            )
            url = reverse(
                '%s:%s_%s_permissions_manage_organization' % info,
                args=[obj.pk, organization.id]
            )
            return redirect(url)

        context = self.get_obj_perms_base_context(request, obj)
        context['organization_obj'] = organization
        context['organization_perms'] = get_organization_perms(organization, obj)
        context['form'] = form

        request.current_app = self.admin_site.name

        return render(request, self.get_obj_perms_manage_organization_template(), context)

    def get_obj_perms_manage_organization_template(self):
        """
        Returns object permissions for organization admin template.  May be overridden
        if need to change it dynamically.

        .. note::
           If ``INSTALLED_APPS`` contains ``grappelli`` this function would
           return ``"admin/guardian/grappelli/obj_perms_manage_organization.html"``.

        """
        if 'grappelli' in settings.INSTALLED_APPS:
            return 'admin/guardian/contrib/grappelli/obj_perms_manage_organization.html'
        return self.obj_perms_manage_organization_template

    def get_obj_perms_manage_organization_form(self, request):
        """
        Returns form class for organization object permissions management.  By default
        :form:`AdminGroupObjectPermissionsForm` is returned.
        """
        return AdminGroupObjectPermissionsForm


class GuardedModelAdmin(GuardedModelAdminMixin, admin.ModelAdmin):
    """
    Extends ``django.contrib.admin.ModelAdmin`` class. Provides some extra
    views for object permissions management at admin panel. It also changes
    default ``change_form_template`` option to
    ``'admin/guardian/model/change_form.html'`` which is required for proper
    url (object permissions related) being shown at the model pages.

    **Extra options**

    ``GuardedModelAdmin.obj_perms_manage_template``

        *Default*: ``admin/guardian/model/obj_perms_manage.html``

    ``GuardedModelAdmin.obj_perms_manage_user_template``

        *Default*: ``admin/guardian/model/obj_perms_manage_user.html``

    ``GuardedModelAdmin.obj_perms_manage_group_template``

        *Default*: ``admin/guardian/model/obj_perms_manage_group.html``

    ``GuardedModelAdmin.user_can_access_owned_objects_only``

        *Default*: ``False``

        If this would be set to ``True``, ``request.user`` would be used to
        filter out objects he or she doesn't own (checking ``user`` field
        of used model - field name may be overridden by
        ``user_owned_objects_field`` option).

        .. note::
           Please remember that this will **NOT** affect superusers!
           Admins would still see all items.

    ``GuardedModelAdmin.user_can_access_owned_by_group_objects_only``

        *Default*: ``False``

        If this would be set to ``True``, ``request.user`` would be used to
        filter out objects her or his group doesn't own (checking if any group
        user belongs to is set as ``group`` field of the object; name of the
        field can be changed by overriding ``group_owned_objects_field``).

        .. note::
           Please remember that this will **NOT** affect superusers!
           Admins would still see all items.

    ``GuardedModelAdmin.group_owned_objects_field``

        *Default*: ``group``

    ``GuardedModelAdmin.include_object_permissions_urls``

        *Default*: ``True``

        .. versionadded:: 1.2

        Might be set to ``False`` in order **NOT** to include guardian-specific
        urls.

    **Usage example**

    Just use :admin:`GuardedModelAdmin` instead of
    ``django.contrib.admin.ModelAdmin``.

    .. code-block:: python

        from django.contrib import admin
        from guardian.admin import GuardedModelAdmin
        from myapp.models import Author

        class AuthorAdmin(GuardedModelAdmin):
            pass

        admin.site.register(Author, AuthorAdmin)

    """


class UserManage(forms.Form):
    user = forms.CharField(label=_("User identification"),
                           max_length=200,
                           error_messages={'does_not_exist': _(
                               "This user does not exist")},
                           help_text=_(
                               'Enter a value compatible with User.USERNAME_FIELD')
                           )

    def clean_user(self):
        """
        Returns ``User`` instance based on the given identification.
        """
        identification = self.cleaned_data['user']
        user_model = get_user_model()
        try:
            username_field = user_model.USERNAME_FIELD
        except AttributeError:
            username_field = 'username'
        try:
            user = user_model.objects.get(**{username_field: identification})
            return user
        except user_model.DoesNotExist:
            raise forms.ValidationError(
                self.fields['user'].error_messages['does_not_exist'])


class GroupManage(forms.Form):
    group = forms.CharField(max_length=80, error_messages={'does_not_exist':
                                                           _("This group does not exist")})

    def clean_group(self):
        """
        Returns ``Group`` instance based on the given group name.
        """
        name = self.cleaned_data['group']
        try:
            group = Group.objects.get(name=name)
            return group
        except Group.DoesNotExist:
            raise forms.ValidationError(
                self.fields['group'].error_messages['does_not_exist'])<|MERGE_RESOLUTION|>--- conflicted
+++ resolved
@@ -6,22 +6,13 @@
 from django.contrib.admin.widgets import FilteredSelectMultiple
 from django.contrib.auth import get_user_model
 from django.shortcuts import get_object_or_404, redirect, render
-<<<<<<< HEAD
-from django.urls import reverse
-from django.utils.translation import ugettext_lazy as _
-from django.utils.translation import ugettext
-from guardian.compat import url
-from guardian.forms import GroupObjectPermissionsForm, UserObjectPermissionsForm, OrganizationObjectPermissionsForm
-from guardian.models import Group
-=======
 from django.urls import reverse, path
 from django.utils.translation import gettext_lazy as _
 from django.utils.translation import gettext
 from guardian.forms import GroupObjectPermissionsForm, UserObjectPermissionsForm
 from django.contrib.auth.models import Group
->>>>>>> dba092f5
 from guardian.shortcuts import (get_group_perms, get_groups_with_perms, get_perms_for_model, get_user_perms,
-                                get_users_with_perms, get_organization_perms)
+                                get_users_with_perms)
 
 
 class AdminUserObjectPermissionsForm(UserObjectPermissionsForm):
@@ -46,7 +37,6 @@
         return FilteredSelectMultiple(_("Permissions"), False)
 
 
-<<<<<<< HEAD
 class AdminOrganizationObjectPermissionsForm(OrganizationObjectPermissionsForm):
     """
     Extends :form:`GroupObjectPermissionsForm`. It only overrides
@@ -60,9 +50,6 @@
 
 
 class GuardedModelAdminMixin(object):
-=======
-class GuardedModelAdminMixin:
->>>>>>> dba092f5
     """
     Serves as a helper for custom subclassing ``admin.ModelAdmin``.
     """
@@ -182,16 +169,10 @@
         )
 
         if request.method == 'POST' and 'submit_manage_user' in request.POST:
-<<<<<<< HEAD
-            user_form = self.get_obj_perms_user_select_form(request)(request.POST)
-            group_form = self.get_obj_perms_group_select_form(request)(request.POST)
-            organization_form = self.get_obj_perms_organization_select_form(request)(request.POST)
-=======
             user_form = self.get_obj_perms_user_select_form(
                 request)(request.POST)
             group_form = self.get_obj_perms_group_select_form(
                 request)(request.POST)
->>>>>>> dba092f5
             info = (
                 self.admin_site.name,
                 self.model._meta.app_label,
@@ -205,16 +186,10 @@
                 )
                 return redirect(url)
         elif request.method == 'POST' and 'submit_manage_group' in request.POST:
-<<<<<<< HEAD
-            user_form = self.get_obj_perms_user_select_form(request)(request.POST)
-            group_form = self.get_obj_perms_group_select_form(request)(request.POST)
-            organization_form = self.get_obj_perms_organization_select_form(request)(request.POST)
-=======
             user_form = self.get_obj_perms_user_select_form(
                 request)(request.POST)
             group_form = self.get_obj_perms_group_select_form(
                 request)(request.POST)
->>>>>>> dba092f5
             info = (
                 self.admin_site.name,
                 self.model._meta.app_label,
@@ -225,22 +200,6 @@
                 url = reverse(
                     '%s:%s_%s_permissions_manage_group' % info,
                     args=[obj.pk, group_id]
-                )
-                return redirect(url)
-        elif request.method == 'POST' and 'submit_manage_group' in request.POST:
-            user_form = self.get_obj_perms_user_select_form(request)(request.POST)
-            group_form = self.get_obj_perms_group_select_form(request)(request.POST)
-            organization_form = self.get_obj_perms_organization_select_form(request)(request.POST)
-            info = (
-                self.admin_site.name,
-                self.model._meta.app_label,
-                self.model._meta.model_name,
-            )
-            if organization_form.is_valid():
-                organization_id = organization_form.cleaned_data['group'].id
-                url = reverse(
-                    '%s:%s_%s_permissions_manage_group' % info,
-                    args=[obj.pk, organization_id]
                 )
                 return redirect(url)
         else:
